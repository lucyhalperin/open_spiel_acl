--- conflicted
+++ resolved
@@ -39,14 +39,9 @@
   exit 1
 fi
 
-<<<<<<< HEAD
-git clone -b 'v2.2.4' --single-branch --depth 1 https://github.com/pybind/pybind11.git
-# TODO(author2): Point to the official  https://github.com/dds-bridge/dds.git
-=======
 [[ -d "./pybind11" ]] || git clone -b 'v2.2.4' --single-branch --depth 1 https://github.com/pybind/pybind11.git
-# TODO: Point to the official  https://github.com/dds-bridge/dds.git
->>>>>>> da8abcaa
-# when pull requests are in
+# The official https://github.com/dds-bridge/dds.git seems to not accept PR,
+# so we have forked it.
 [[ -d open_spiel/games/bridge/double_dummy_solver ]] || \
   git clone -b 'develop' --single-branch --depth 1 https://github.com/jblespiau/dds.git  \
   open_spiel/games/bridge/double_dummy_solver
